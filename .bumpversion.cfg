[bumpversion]
<<<<<<< HEAD
current_version = 0.1.19
=======
current_version = 0.1.18
>>>>>>> 20972468
commit = True
tag = True

[bumpversion:file:pyproject.toml]<|MERGE_RESOLUTION|>--- conflicted
+++ resolved
@@ -1,9 +1,5 @@
 [bumpversion]
-<<<<<<< HEAD
-current_version = 0.1.19
-=======
 current_version = 0.1.18
->>>>>>> 20972468
 commit = True
 tag = True
 
