import gc
import inspect
import random
import time
import traceback
from multiprocessing import Manager, Process
from threading import Thread
from typing import List, Literal

from fastcore.all import threaded, parallel
from loguru import logger
from tqdm import tqdm

from speedy_utils.common.clock import Clock
from speedy_utils.common.report_manager import ReportManager

THREADS = []  # Add a global variable to store threads


def _convert_to_dict_input(func, args, input_type):
    """Convert positional arguments to dictionary using function parameter names"""
    if input_type == "dict":
        return args if isinstance(args, dict) else {}
    elif input_type == "tuple":
        sig = inspect.signature(func)
        params = list(sig.parameters.keys())
        return dict(zip(params, args)) if isinstance(args, (list, tuple)) else {}
    elif input_type == "single":
        sig = inspect.signature(func)
        params = list(sig.parameters.keys())
        return {params[0]: args} if len(params) == 1 else {}
    return {}


def _clean_traceback(tb_text: str) -> str:
    """Remove unnecessary lines from traceback"""
    lines = tb_text.split("\n")
    filtered_lines = []
    skip_next = False
    for line in lines:
        if "Traceback (most recent call last):" in line:
            continue
        if "speedy_utils/multi_worker/thread.py" in line:
            skip_next = True
            continue
        if skip_next:
            skip_next = False
            continue
        filtered_lines.append(line)
    return "\n".join(line for line in filtered_lines if line.strip())


def multi_thread(
    func: callable,
    inputs: List[any],
    workers=64,
<<<<<<< HEAD
    verbose=True,
    report=False,
    input_type: Literal["single", "tuple", "dict", "df"] = "single",
    stop_on_error=True,
    timeout=None,
    pause=0,
=======
    progress=True,
    report=True,
    input_type: Literal["single", "tuple", "dict", "df"] = "single",
    stop_on_error=True,
    pause=0.0,
    chunk_size=1,
>>>>>>> 20972468
    **kwargs,
):

    if input_type == "df":
        inputs = inputs.to_dict(orient="records")
        input_type = "dict"
    clock = Clock()
    errors = []
    results = []

    def f_wrapper(item):
        try:
            dict_input = _convert_to_dict_input(func, item, input_type)
            if input_type == "dict":
                return func(**dict_input, **kwargs)
            elif input_type == "tuple":
                return func(*item,**kwargs)
            else:
                return func(item,**kwargs)
        except Exception as e:
            errors.append(
                {
                    "error": e,
                    "input": str(dict_input),
                    "traceback": _clean_traceback(traceback.format_exc()),
                }
            )
            if stop_on_error:
                raise e

    results = parallel(
        f_wrapper,
        inputs,
        n_workers=workers,
        progress=progress,
        threadpool=True,
<<<<<<< HEAD
        timeout=timeout,
        pause=pause,
=======
        pause=pause,
        chunksize=chunk_size
>>>>>>> 20972468
    )

    if report:
        try:
            metadata = {
                "mode": "multi_thread",
                "workers": workers,
                "total_inputs": len(inputs),
                "execution_mode": "multi_thread",
                "max_workers": workers,
                "function_name": func.__name__,
            }
            ReportManager().save_report(
                errors=errors,
                results=results,
                execution_time=clock.time_since_last_checkpoint(),
                metadata=metadata,
            )

        except Exception as e:
            logger.debug(f"Error saving report: {e}")

    return list(results)


if __name__ == "__main__":

    def f(x):
        time.sleep(random.random())
        return x * x

    inputs = list(range(100))
    results = multi_thread(f, inputs, workers=4, progress=True)<|MERGE_RESOLUTION|>--- conflicted
+++ resolved
@@ -54,21 +54,12 @@
     func: callable,
     inputs: List[any],
     workers=64,
-<<<<<<< HEAD
-    verbose=True,
     report=False,
     input_type: Literal["single", "tuple", "dict", "df"] = "single",
     stop_on_error=True,
     timeout=None,
+    progress=True,
     pause=0,
-=======
-    progress=True,
-    report=True,
-    input_type: Literal["single", "tuple", "dict", "df"] = "single",
-    stop_on_error=True,
-    pause=0.0,
-    chunk_size=1,
->>>>>>> 20972468
     **kwargs,
 ):
 
@@ -85,9 +76,9 @@
             if input_type == "dict":
                 return func(**dict_input, **kwargs)
             elif input_type == "tuple":
-                return func(*item,**kwargs)
+                return func(*item, **kwargs)
             else:
-                return func(item,**kwargs)
+                return func(item, **kwargs)
         except Exception as e:
             errors.append(
                 {
@@ -105,13 +96,8 @@
         n_workers=workers,
         progress=progress,
         threadpool=True,
-<<<<<<< HEAD
         timeout=timeout,
         pause=pause,
-=======
-        pause=pause,
-        chunksize=chunk_size
->>>>>>> 20972468
     )
 
     if report:
