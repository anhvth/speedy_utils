--- conflicted
+++ resolved
@@ -43,16 +43,12 @@
     def __init__(self, *args, cache=True, **kwargs):
         super().__init__(*args, **kwargs)
         if cache:
-<<<<<<< HEAD
-            self.post = memoize(self.post) # type: ignore
-=======
             # Create a memoized wrapper for the instance's post method.
             # The memoize decorator now preserves exact type information,
             # so no casting is needed.
             orig_post = self.post
             memoized = memoize(orig_post)
             self.post = memoized
->>>>>>> f0d81d40
 
 
 class MAsyncOpenAI(AsyncOpenAI):
@@ -81,10 +77,4 @@
     def __init__(self, *args, cache=True, **kwargs):
         super().__init__(*args, **kwargs)
         if cache:
-<<<<<<< HEAD
-            self.post = memoize(self.post) # type: ignore
-=======
-            orig_post = self.post
-            memoized = memoize(orig_post)
-            self.post = memoized
->>>>>>> f0d81d40
+            self.post = memoize(self.post) # type: ignore