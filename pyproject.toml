[tool.poetry]
name = "speedy-utils"
<<<<<<< HEAD
version = "1.0.9"
=======
version = "1.0.8"
>>>>>>> 52511a10
description = "Fast and easy-to-use package for data science"
authors = ["AnhVTH <anhvth.226@gmail.com>"]
readme = "README.md"
homepage = "https://github.com/anhvth/speedy"
packages = [
    { include = "speedy_utils", from = "src" },
    { include = "llm_utils", from = "src" },
]

[build-system]
<<<<<<< HEAD
requires = ["poetry-core>=1.0.9"]
=======
requires = ["poetry-core>=1.0.8"]
>>>>>>> 52511a10
build-backend = "poetry.core.masonry.api"

[tool.black]
line-length = 88
target-version = ["py310"]
include = '\.pyi?$'

[tool.isort]
profile = "black"
line_length = 88
multi_line_output = 3

[tool.mypy]
python_version = "3.10"
warn_return_any = true
warn_unused_configs = true
disallow_untyped_defs = true
disallow_incomplete_defs = true
check_untyped_defs = true
disallow_untyped_decorators = true
no_implicit_optional = true
strict_optional = true

[tool.poetry.dependencies]
python = ">=3.9"
numpy = "*"
requests = "*"
xxhash = "*"
loguru = "*"
fastcore = "*"
debugpy = "*"
ipywidgets = "*"
jupyterlab = "*"
ipdb = "*"
scikit-learn = "*"
matplotlib = "*"
pandas = "*"
tabulate = "*"
pydantic = "*"
tqdm = "*"
cachetools = "*"
bump2version = "*"
json-repair = ">=0.40.0,<0.41.0"
fastprogress = "*"
freezegun = "^1.5.1"
packaging = ">=23.2,<25"

[tool.poetry.scripts]
mpython = "speedy_utils.scripts.mpython:main"
svllm = "llm_utils.scripts.vllm_serve:main"
svllm-lb = "llm_utils.scripts.vllm_load_balancer:run_load_balancer"<|MERGE_RESOLUTION|>--- conflicted
+++ resolved
@@ -1,10 +1,6 @@
 [tool.poetry]
 name = "speedy-utils"
-<<<<<<< HEAD
 version = "1.0.9"
-=======
-version = "1.0.8"
->>>>>>> 52511a10
 description = "Fast and easy-to-use package for data science"
 authors = ["AnhVTH <anhvth.226@gmail.com>"]
 readme = "README.md"
@@ -15,11 +11,7 @@
 ]
 
 [build-system]
-<<<<<<< HEAD
 requires = ["poetry-core>=1.0.9"]
-=======
-requires = ["poetry-core>=1.0.8"]
->>>>>>> 52511a10
 build-backend = "poetry.core.masonry.api"
 
 [tool.black]
